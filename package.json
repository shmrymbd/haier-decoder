--- conflicted
+++ resolved
@@ -9,18 +9,15 @@
     "replay": "node src/index.js replay",
     "interactive": "node src/index.js interactive",
     "analyze": "node src/index.js analyze",
-<<<<<<< HEAD
     "crypto": "node src/crypto/combined-analysis.js",
     "extract": "node src/crypto/binding-auth-extractor.js",
     "pattern": "node src/crypto/final-analysis.js",
-    "test-rolling": "node src/crypto/test-rolling-code.js"
-=======
+    "test-rolling": "node src/crypto/test-rolling-code.js",
     "simulator": "node src/simulator/simulator-cli.js",
     "simulator:start": "node src/simulator/simulator-cli.js start",
     "simulator:interactive": "node src/simulator/simulator-cli.js interactive",
     "simulator:test-auth": "node src/simulator/simulator-cli.js test-auth",
     "simulator:ports": "node src/simulator/simulator-cli.js ports"
->>>>>>> 1e04ada9
   },
   "keywords": [
     "haier",
