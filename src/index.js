#!/usr/bin/env node

/**
 * Haier Protocol Serial Monitor & Testing Tool
 * Main CLI entry point
 */

const { Command } = require('commander');
const SerialMonitor = require('./monitor/serial-monitor');
const SequenceReplayer = require('./replay/sequence-replayer');
const PacketParser = require('./protocol/parser');
const fs = require('fs');
const path = require('path');

const program = new Command();

program
  .name('haier-monitor')
  .description('Haier Washing Machine Protocol Serial Monitor & Testing Tool')
  .version('1.0.0');

// Monitor command
program
  .command('monitor <port>')
  .description('Monitor serial port for Haier protocol communication')
  .option('-b, --baud <rate>', 'Baud rate', '9600')
  .option('-o, --output <file>', 'Log file path', 'logs/haier-protocol.log')
  .option('-v, --verbose', 'Verbose output')
  .option('--no-crc', 'Skip CRC validation')
  .action(async (port, options) => {
    try {
      console.log('🔍 Starting Haier Protocol Monitor...');
      
      const monitor = new SerialMonitor({
        port: port,
        baudRate: parseInt(options.baud),
        verbose: options.verbose,
        logFile: options.output
      });

      // Add packet handler for real-time analysis
      monitor.addPacketHandler((packet, direction) => {
        if (options.verbose) {
          console.log(`\n📊 Packet Analysis:`);
          console.log(`   Direction: ${direction}`);
          console.log(`   Type: ${packet.commandInfo?.type || 'Unknown'}`);
          console.log(`   Command: ${packet.commandInfo?.name || 'Unknown'}`);
          console.log(`   CRC Valid: ${packet.crcValid ? '✅' : '❌'}`);
        }
      });

      await monitor.start();
      
      // Handle graceful shutdown
      process.on('SIGINT', async () => {
        console.log('\n🛑 Shutting down...');
        await monitor.stop();
        process.exit(0);
      });

    } catch (error) {
      console.error(`❌ Monitor failed: ${error.message}`);
      process.exit(1);
    }
  });

// Replay command
program
  .command('replay <port> <sequence-file>')
  .description('Replay captured sequence to serial port')
  .option('-b, --baud <rate>', 'Baud rate', '9600')
  .option('-t, --timing <factor>', 'Timing factor', '1.0')
  .option('-v, --verbose', 'Verbose output')
  .option('--no-validate', 'Skip response validation')
  .action(async (port, sequenceFile, options) => {
    try {
      console.log('🎬 Starting Sequence Replay...');
      
      const replayer = new SequenceReplayer({
        timingFactor: parseFloat(options.timing),
        verbose: options.verbose,
        validateResponses: options.validate !== false
      });

      const monitor = new SerialMonitor({
        port: port,
        baudRate: parseInt(options.baud)
      });

      // Load sequence
      await replayer.loadSequence(sequenceFile);
      
      // Start monitor
      await monitor.start();
      
      // Setup response handling
      const responseBuffer = [];
      monitor.addPacketHandler((packet, direction) => {
        if (direction === 'received') {
          responseBuffer.push(packet);
        }
      });

      // Replay sequence
      const results = await replayer.replaySequence(
        async (packet) => {
          await monitor.sendPacket(packet);
        },
        async () => {
          return responseBuffer.shift() || null;
        }
      );

      // Display results
      console.log('\n📊 Replay Results:');
      console.log(`   Success: ${results.success ? '✅' : '❌'}`);
      console.log(`   Duration: ${results.duration}ms`);
      console.log(`   Packets: ${results.packetsSent}`);
      
      if (results.error) {
        console.log(`   Error: ${results.error}`);
      }

      await monitor.stop();
      
    } catch (error) {
      console.error(`❌ Replay failed: ${error.message}`);
      process.exit(1);
    }
  });

// Interactive command
program
  .command('interactive <port>')
  .description('Interactive mode with manual command sending')
  .option('-b, --baud <rate>', 'Baud rate', '9600')
  .option('-v, --verbose', 'Verbose output')
  .action(async (port, options) => {
    try {
      console.log('🎮 Starting Interactive Mode...');
      
      const monitor = new SerialMonitor({
        port: port,
        baudRate: parseInt(options.baud),
        verbose: options.verbose
      });

      await monitor.start();
      
      console.log('\n📝 Available Commands:');
      console.log('   send <hex>     - Send hex packet');
      console.log('   programs       - Show program commands');
      console.log('   status         - Show connection status');
      console.log('   stats          - Show statistics');
      console.log('   clear          - Clear buffer');
      console.log('   quit           - Exit');
      
      // Setup readline for interactive input
      const readline = require('readline');
      const rl = readline.createInterface({
        input: process.stdin,
        output: process.stdout,
        prompt: 'haier> '
      });

      rl.prompt();

      rl.on('line', async (line) => {
        const [command, ...args] = line.trim().split(' ');
        
        switch (command.toLowerCase()) {
          case 'send':
            if (args.length === 0) {
              console.log('❌ Usage: send <hex_string>');
              break;
            }
            try {
              await monitor.sendHexPacket(args.join(' '));
              console.log('✅ Packet sent');
            } catch (error) {
              console.error(`❌ Send failed: ${error.message}`);
            }
            break;
            
          case 'programs':
            console.log('\n📋 Program Commands:');
            console.log('   Program 1: ff ff 0e 40 00 00 00 00 00 60 00 01 01 00 00 00 b0 34 ad');
            console.log('   Program 2: ff ff 0e 40 00 00 00 00 00 60 00 01 02 00 00 00 b1 70 ad');
            console.log('   Program 3: ff ff 0e 40 00 00 00 00 00 60 00 01 03 00 00 00 b2 8c ac');
            console.log('   Program 4: ff ff 0e 40 00 00 00 00 00 60 00 01 04 00 00 00 b3 f8 ad');
            console.log('   Reset:     ff ff 0c 40 00 00 00 00 00 01 5d 1f 00 01 ca bb 9b');
            break;
            
          case 'status':
            const status = monitor.getStatus();
            console.log('\n📊 Connection Status:');
            console.log(`   Connected: ${status.connected ? '✅' : '❌'}`);
            console.log(`   Monitoring: ${status.monitoring ? '✅' : '❌'}`);
            console.log(`   Port: ${status.port}`);
            console.log(`   Baud Rate: ${status.baudRate}`);
            console.log(`   Packets: ${status.packetCount}`);
            break;
            
          case 'stats':
            const stats = monitor.getStats();
            console.log('\n📈 Statistics:');
            console.log(`   Packets Parsed: ${stats.packetsParsed}`);
            console.log(`   Buffer Size: ${stats.bufferSize} bytes`);
            console.log(`   CRC Algorithm: ${stats.crcStats.validatedAlgorithm}`);
            break;
            
          case 'clear':
            monitor.clearBuffer();
            console.log('✅ Buffer cleared');
            break;
            
          case 'quit':
          case 'exit':
            console.log('👋 Goodbye!');
            await monitor.stop();
            rl.close();
            process.exit(0);
            break;
            
          default:
            console.log('❌ Unknown command. Type "quit" to exit.');
        }
        
        rl.prompt();
      });

      rl.on('close', async () => {
        await monitor.stop();
        process.exit(0);
      });

    } catch (error) {
      console.error(`❌ Interactive mode failed: ${error.message}`);
      process.exit(1);
    }
  });

// Analyze command
program
  .command('analyze <log-file>')
  .description('Analyze captured log file')
  .option('-v, --verbose', 'Verbose output')
  .action(async (logFile, options) => {
    try {
      console.log('📊 Analyzing log file...');
      
      if (!fs.existsSync(logFile)) {
        throw new Error(`Log file not found: ${logFile}`);
      }

      const content = fs.readFileSync(logFile, 'utf8');
      const parser = new PacketParser();
      const packets = parser.parseCapturedFile(content);
      
      console.log(`📁 Loaded ${packets.length} packets from ${logFile}`);
      
      // Analyze packet types
      const packetTypes = {};
      const commandTypes = {};
      let validCRCs = 0;
      let totalCRCs = 0;
      
      for (const packet of packets) {
        // Count packet types
        const type = packet.commandInfo?.type || 'UNKNOWN';
        packetTypes[type] = (packetTypes[type] || 0) + 1;
        
        // Count command types
        const command = packet.commandInfo?.name || 'Unknown';
        commandTypes[command] = (commandTypes[command] || 0) + 1;
        
        // Count CRC validation
        if (packet.crcValid !== undefined) {
          totalCRCs++;
          if (packet.crcValid) {
            validCRCs++;
          }
        }
      }
      
      console.log('\n📈 Analysis Results:');
      console.log(`   Total Packets: ${packets.length}`);
      console.log(`   Valid CRCs: ${validCRCs}/${totalCRCs} (${totalCRCs > 0 ? (validCRCs/totalCRCs*100).toFixed(1) : 0}%)`);
      
      console.log('\n📋 Packet Types:');
      Object.entries(packetTypes)
        .sort(([,a], [,b]) => b - a)
        .forEach(([type, count]) => {
          console.log(`   ${type}: ${count}`);
        });
      
      console.log('\n🔧 Commands:');
      Object.entries(commandTypes)
        .sort(([,a], [,b]) => b - a)
        .forEach(([command, count]) => {
          console.log(`   ${command}: ${count}`);
        });
      
      // Find ASCII strings
      const allStrings = [];
      for (const packet of packets) {
        if (packet.asciiStrings) {
          allStrings.push(...packet.asciiStrings);
        }
      }
      
      if (allStrings.length > 0) {
        console.log('\n📝 ASCII Strings Found:');
        const uniqueStrings = [...new Set(allStrings.map(s => s.value))];
        uniqueStrings.forEach(str => {
          console.log(`   "${str}"`);
        });
      }
      
    } catch (error) {
      console.error(`❌ Analysis failed: ${error.message}`);
      process.exit(1);
    }
  });

// Chat command
program
  .command('chat <port>')
  .description('Interactive chat interface with Haier device (waits for machine power on)')
  .option('-a, --auto', 'Start in automated mode')
  .option('-l, --log <file>', 'Log file path')
<<<<<<< HEAD
  .option('--ai', 'Enable AI agent assistance')
  .option('--ai-model <model>', 'AI model to use', 'gpt-3.5-turbo')
  .option('--ai-temp <temp>', 'AI temperature (0-2)', '0.7')
  .option('--ai-prompt <prompt>', 'Custom AI system prompt')
  .option('--ai-prompt-file <file>', 'AI system prompt file path')
=======
  .option('--no-init', 'Skip automatic protocol initialization (wait for manual init)')
>>>>>>> a6f5f681
  .action(async (port, options) => {
    try {
      const ChatCLI = require('./cli/chat-cli');
      const chat = new ChatCLI(port, {
        ...options,
        ai: options.ai,
        aiModel: options.aiModel,
        aiTemp: parseFloat(options.aiTemp),
        aiPrompt: options.aiPrompt,
        aiPromptFile: options.aiPromptFile
      });
      await chat.start();
    } catch (error) {
      console.error(`❌ Chat interface failed: ${error.message}`);
      process.exit(1);
    }
  });

// AI Agent command
program
  .command('ai <question>')
  .description('Ask AI agent about Haier protocol (requires OPENAI_API_KEY)')
  .option('-m, --model <model>', 'AI model to use', 'gpt-3.5-turbo')
  .option('-t, --temp <temp>', 'AI temperature (0-2)', '0.7')
  .option('-p, --prompt <prompt>', 'Custom system prompt')
  .option('-f, --prompt-file <file>', 'System prompt file path')
  .option('-v, --verbose', 'Verbose output')
  .action(async (question, options) => {
    try {
      const AIIntegration = require('./cli/ai-integration');
      const ai = new AIIntegration({
        enabled: true,
        mode: 'batch',
        verbose: options.verbose,
        systemPrompt: options.prompt,
        systemPromptFile: options.promptFile
      });
      
      await ai.initialize();
      
      const result = await ai.processQuery(question);
      ai.displayResponse(result);
      
      await ai.cleanup();
    } catch (error) {
      console.error(`❌ AI query failed: ${error.message}`);
      if (error.message.includes('API key')) {
        console.error('💡 Set OPENAI_API_KEY environment variable to use AI features');
      }
      process.exit(1);
    }
  });

// AI Analyze command
program
  .command('ai-analyze <file>')
  .description('Analyze protocol data file with AI agent')
  .option('-m, --model <model>', 'AI model to use', 'gpt-3.5-turbo')
  .option('-t, --temp <temp>', 'AI temperature (0-2)', '0.7')
  .option('-p, --prompt <prompt>', 'Custom system prompt')
  .option('-f, --prompt-file <file>', 'System prompt file path')
  .option('-v, --verbose', 'Verbose output')
  .action(async (file, options) => {
    try {
      if (!fs.existsSync(file)) {
        console.error(`❌ File not found: ${file}`);
        process.exit(1);
      }
      
      const AIIntegration = require('./cli/ai-integration');
      const ai = new AIIntegration({
        enabled: true,
        mode: 'analysis',
        verbose: options.verbose,
        systemPrompt: options.prompt,
        systemPromptFile: options.promptFile
      });
      
      await ai.initialize();
      
      const data = fs.readFileSync(file, 'utf8');
      const result = await ai.analyzeProtocolData(data, {
        analysisType: 'pattern',
        verbose: options.verbose
      });
      
      ai.displayResponse(result);
      
      await ai.cleanup();
    } catch (error) {
      console.error(`❌ AI analysis failed: ${error.message}`);
      if (error.message.includes('API key')) {
        console.error('💡 Set OPENAI_API_KEY environment variable to use AI features');
      }
      process.exit(1);
    }
  });

// AI System Prompt save command
program
  .command('ai-prompt-save <file>')
  .description('Save current system prompt to file')
  .action(async (file) => {
    try {
      const AIIntegration = require('./cli/ai-integration');
      const ai = new AIIntegration({ enabled: true, mode: 'batch' });
      
      await ai.initialize();
      const savedFile = await ai.agent.saveSystemPromptToFile(file);
      console.log(`✅ System prompt saved to: ${savedFile}`);
      
      await ai.cleanup();
    } catch (error) {
      console.error(`❌ Failed to save system prompt: ${error.message}`);
      process.exit(1);
    }
  });

// AI System Prompt show command
program
  .command('ai-prompt-show')
  .description('Show current system prompt')
  .option('-f, --file <file>', 'Show system prompt from file')
  .action(async (options) => {
    try {
      if (options.file) {
        // Show prompt from file
        if (!fs.existsSync(options.file)) {
          console.error(`❌ File not found: ${options.file}`);
          process.exit(1);
        }
        const prompt = fs.readFileSync(options.file, 'utf8');
        console.log('\n📝 System Prompt from file:');
        console.log('=' .repeat(50));
        console.log(prompt);
        console.log('=' .repeat(50));
      } else {
        // Show default prompt
        const AIAgent = require('./ai/agent');
        const agent = new AIAgent();
        const prompt = agent.getDefaultSystemPrompt();
        console.log('\n📝 Default System Prompt:');
        console.log('=' .repeat(50));
        console.log(prompt);
        console.log('=' .repeat(50));
      }
    } catch (error) {
      console.error(`❌ Failed to show system prompt: ${error.message}`);
      process.exit(1);
    }
  });

// Monitor dual command
program
  .command('monitor-dual <tx-port> <rx-port>')
  .description('Monitor bidirectional communication with dual dongles')
  .option('-b, --baud <rate>', 'Baud rate', '9600')
  .option('-o, --output <file>', 'Unified log file', 'logs/dual-monitor.log')
  .option('-v, --verbose', 'Verbose output')
  .option('--pair', 'Enable automatic packet pairing')
  .option('--flow', 'Enable conversation flow analysis')
  .action(async (txPort, rxPort, options) => {
    try {
      const DualSerialMonitor = require('./monitor/dual-serial-monitor');
      const monitor = new DualSerialMonitor(txPort, rxPort, options);
      await monitor.start();
    } catch (error) {
      console.error(`❌ Dual monitor failed: ${error.message}`);
      process.exit(1);
    }
  });

// List ports command
program
  .command('ports')
  .description('List available serial ports')
  .action(async () => {
    try {
      console.log('🔍 Scanning for serial ports...');
      
      const ports = await SerialMonitor.listPorts();
      
      if (ports.length === 0) {
        console.log('❌ No serial ports found');
        return;
      }
      
      console.log(`\n📡 Found ${ports.length} serial port(s):`);
      ports.forEach((port, index) => {
        console.log(`\n${index + 1}. ${port.path}`);
        console.log(`   Manufacturer: ${port.manufacturer || 'Unknown'}`);
        console.log(`   Serial Number: ${port.serialNumber || 'Unknown'}`);
        console.log(`   Product ID: ${port.productId || 'Unknown'}`);
        console.log(`   Vendor ID: ${port.vendorId || 'Unknown'}`);
      });
      
    } catch (error) {
      console.error(`❌ Failed to list ports: ${error.message}`);
      process.exit(1);
    }
  });

// Parse command line arguments
program.parse();

// Handle uncaught errors
process.on('uncaughtException', (error) => {
  console.error(`❌ Uncaught Exception: ${error.message}`);
  process.exit(1);
});

process.on('unhandledRejection', (reason, promise) => {
  console.error(`❌ Unhandled Rejection: ${reason}`);
  process.exit(1);
});<|MERGE_RESOLUTION|>--- conflicted
+++ resolved
@@ -329,15 +329,12 @@
   .description('Interactive chat interface with Haier device (waits for machine power on)')
   .option('-a, --auto', 'Start in automated mode')
   .option('-l, --log <file>', 'Log file path')
-<<<<<<< HEAD
   .option('--ai', 'Enable AI agent assistance')
   .option('--ai-model <model>', 'AI model to use', 'gpt-3.5-turbo')
   .option('--ai-temp <temp>', 'AI temperature (0-2)', '0.7')
   .option('--ai-prompt <prompt>', 'Custom AI system prompt')
   .option('--ai-prompt-file <file>', 'AI system prompt file path')
-=======
   .option('--no-init', 'Skip automatic protocol initialization (wait for manual init)')
->>>>>>> a6f5f681
   .action(async (port, options) => {
     try {
       const ChatCLI = require('./cli/chat-cli');
